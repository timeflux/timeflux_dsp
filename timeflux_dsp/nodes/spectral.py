"""This module contains nodes for spectral analysis with Timeflux."""

import numpy as np
import pandas as pd
import xarray as xr
from scipy.signal import welch
from scipy.signal.spectral import fftpack

from timeflux.core.node import Node


class FFT(Node):
    """Compute the one-dimensional discrete Fourier Transform for each column using the Fast Fourier Tranform algorithm.

    Attributes:
        i (Port): default input, expects DataFrame.
        o (Port): default output, provides DataArray.

    Example:

        In this exemple, we simulate a white noise and we apply FFT:

         * ``fs`` = `10.0`
         * ``nfft`` = `5`
         * ``return_onesided`` = `False`

        self.i.data::

                                              A         B         C
            2017-12-31 23:59:59.998745401  0.185133  0.541901  0.872946
            2018-01-01 00:00:00.104507143  0.732225  0.806561  0.658783
            2018-01-01 00:00:00.202319939  0.692277  0.849196  0.249668
            2018-01-01 00:00:00.300986584  0.489425  0.221209  0.987668
            2018-01-01 00:00:00.396560186  0.944059  0.039427  0.705575


        self.o.data::

            xarray.DataArray (times: 1, freqs: 5, space: 3)
            array([[[ 3.043119+0.j      ,  2.458294+0.j      ,  3.47464 +0.j      ],
                    [-0.252884+0.082233j, -0.06265 -1.098709j,  0.29353 +0.478287j],
                    [-0.805843+0.317437j,  0.188256+0.146341j,  0.151515-0.674376j],
                    [-0.805843-0.317437j,  0.188256-0.146341j,  0.151515+0.674376j],
                    [-0.252884-0.082233j, -0.06265 +1.098709j,  0.29353 -0.478287j]]])
            Coordinates:
              * times    (times) datetime64[ns] 2018-01-01T00:00:00.396560186
              * freqs    (freqs) float64 0.0 2.0 4.0 -4.0 -2.0
              * space    (space) object 'A' 'B' 'C'

    Notes:
       This node should be used after a buffer.

    References:
        * `scipy.fftpack <https://docs.scipy.org/doc/scipy/reference/fftpack.html>`_

    """

    def __init__(self, fs=1.0, nfft=None, return_onesided=True):
        """
            Args:
                fs (float): Nominal sampling rate of the input data.
                nfft (int|None): Length of the Fourier transform. Default: length of the chunk.
                return_onesided (bool): If `True`, return a one-sided spectrum for real data.
                                              If `False` return a two-sided spectrum.
                                              (Note that for complex data, a two-sided spectrum is always returned.)
                                              Default: `True`.
        """

        self._fs = fs
        self._nfft = nfft
        if return_onesided:
            self._sides = "onesided"
        else:
            self._sides = "twosided"
        if self._nfft is not None:
            self._set_freqs()

    def _check_nfft(self):

        # Check validity of nfft at first chunk
        if self._nfft is None:
            self.logger.debug("nfft := length of the chunk ")
            self._nfft = self.i.data.shape[0]
            self._set_freqs()
        elif self._nfft < self.i.data.shape[0]:
<<<<<<< HEAD
            raise ValueError("nfft must be greater than or equal to length of chunk.")
=======
            raise ValueError('nfft must be lower than or equal to length of chunk.')
>>>>>>> 55ead99a
        else:
            self._nfft = int(self._nfft)

    def _set_freqs(self):

        # Set freqs indexes
        if self._sides == "onesided":
            self._freqs = np.fft.rfftfreq(self._nfft, 1 / self._fs)
        else:
            self._freqs = fftpack.fftfreq(self._nfft, 1 / self._fs)

    def update(self):

        # copy the meta
        self.o = self.i

        # When we have not received data, there is nothing to do
        if not self.i.ready():
            return

        # At this point, we are sure that we have some data to process
        self._check_nfft()
        self.o.data = self.i.data
        if self._sides == "twosided":
            func = fftpack.fft
        else:
            self.o.data = self.o.data.apply(lambda x: x.real)
            func = np.fft.rfft
        values = func(self.o.data.values.T, n=self._nfft).T
        self.o.data = xr.DataArray(
            np.stack([values], 0),
            coords=[[self.o.data.index[-1]], self._freqs, self.o.data.columns],
            dims=["time", "freq", "space"],
        )


class Welch(Node):
    """Estimate power spectral density using Welch’s method.

        Attributes:
           i (Port): default input, expects DataFrame.
           o (Port): default output, provides DataArray with dimensions (time, freq, space).

        Example:

        In this exemple, we simulate data with noisy sinus on three sensors (columns `a`, `b`, `c`):

            * ``fs`` = `100.0`
            * ``nfft`` = `24`

        node.i.data::
            \s                       a         b         c
            1970-01-01 00:00:00.000 -0.233920 -0.343296  0.157988
            1970-01-01 00:00:00.010  0.460353  0.777296  0.957201
            1970-01-01 00:00:00.020  0.768459  1.234923  1.942190
            1970-01-01 00:00:00.030  1.255393  1.782445  2.326175
            ...                      ...       ...       ...
            1970-01-01 00:00:01.190  1.185759  2.603828  3.315607

        node.o.data::

            <xarray.DataArray (time: 1, freq: 13, space: 3)>
            array([[[2.823924e-02, 1.087382e-01, 1.153163e-01],
                [1.703466e-01, 6.048703e-01, 6.310628e-01],
                ...            ...           ...
                [9.989429e-04, 8.519226e-04, 7.769918e-04],
                [1.239551e-03, 7.412518e-04, 9.863335e-04],
                [5.382880e-04, 4.999334e-04, 4.702757e-04]]])
            Coordinates:
                * time     (time) datetime64[ns] 1970-01-01T00:00:01.190000
                * freq     (freq) float64 0.0 4.167 8.333 12.5 16.67 ... 37.5 41.67 45.83 50.0
                * space    (space) object 'a' 'b' 'c'

        Notes:

            This node should be used after a Window with the appropriate length, with regard to the parameters
            `noverlap`, `nperseg` and `nfft`.
            It should be noted that a pipeline such as {LargeWindow-Welch} is in fact equivalent to a pipeline
            {SmallWindow-FFT-LargeWindow-Average} with SmallWindow 's parameters `length` and `step` respectively
            equivalent to `nperseg` and `step` and with FFT node with same kwargs.

    """

    def __init__(self, rate=None, closed="right", **kwargs):
        """
            Args:
                rate (float|None): Nominal sampling rate of the input data. If `None`, the rate will be taken from the input meta/
                closed (str): Make the index closed on the `right`, `left` or `center`.
                kwargs:  Keyword arguments to pass to scipy.signal.welch function.
                                You can specify: window, nperseg, noverlap, nfft, detrend, return_onesided and scaling.
        """

        self._rate = rate
        self._closed = closed
        self._kwargs = kwargs
        self._set_default()

    def _set_default(self):
        # We set the default params if they are not specifies in kwargs in order to check that they are valid, in respect of the length and sampling of the input data.
        if "nperseg" not in self._kwargs.keys():
            self._kwargs["nperseg"] = 256
            self.logger.debug("nperseg := 256")
        if "nfft" not in self._kwargs.keys():
            self._kwargs["nfft"] = self._kwargs["nperseg"]
            self.logger.debug(
                "nfft := nperseg := {nperseg}".format(nperseg=self._kwargs["nperseg"])
            )
        if "noverlap" not in self._kwargs.keys():
            self._kwargs["noverlap"] = self._kwargs["nperseg"] // 2
            self.logger.debug(
                "noverlap := nperseg/2 := {noverlap}".format(
                    noverlap=self._kwargs["noverlap"]
                )
            )

    def _check_nfft(self):
        # Check validity of nfft at first chun
<<<<<<< HEAD
        if not all(
            i <= len(self.i.data)
            for i in [self._kwargs[k] for k in ["nfft", "nperseg", "noverlap"]]
        ):
            raise ValueError(
                "nfft, noverlap and nperseg must be greater than or equal to length of chunk."
            )
=======
        if not all(i <= len(self.i.data) for i in [self._kwargs[k] for k in ['nfft', 'nperseg', 'noverlap']]):
            raise ValueError('nfft, noverlap and nperseg must be smaller than or equal to length of chunk.')
>>>>>>> 55ead99a
        else:
            self._kwargs.update(
                {
                    keyword: int(self._kwargs[keyword])
                    for keyword in ["nfft", "nperseg", "noverlap"]
                }
            )

    def update(self):
        # copy the meta
        self.o = self.i

        # When we have not received data, there is nothing to do
        if not self.i.ready():
            return

        # Check rate
        if self._rate:
            rate = self._rate
        elif "rate" in self.i.meta:
            rate = self.i.meta["rate"]
        else:
            raise ValueError(
                "The rate was neither explicitely defined nor found in the stream meta."
            )

        # At this point, we are sure that we have some data to process
        # apply welch on the data:
        self._check_nfft()
        f, Pxx = welch(x=self.i.data, fs=rate, **self._kwargs, axis=0)

        if self._closed == "left":
            time = self.i.data.index[-1]
        elif self._closed == "center":

            def middle(a):
                return int(np.ceil(len(a) / 2)) - 1

            time = self.i.data.index[middle(self.i.data)]
        else:  # right
            time = self.i.data.index[-1]
        # f is the frequency axis and Pxx the average power of shape (Nfreqs x Nchanels)
        # we reshape Pxx to fit the ('time' x 'freq' x 'space') dimensions
        self.o.data = xr.DataArray(
            np.stack([Pxx], 0),
            coords=[[time], f, self.i.data.columns],
            dims=["time", "frequency", "space"],
        )


class Bands(Node):
    """Averages the XArray values over freq dimension according to the frequencies bands given in arguments.

    This node selects a subset of values over the chosen dimensions, averages them along this axis and convert the result into a flat dataframe.
    This node will output as many ports bands as given bands, with their respective name as suffix.

        Attributes:
            i (Port): default output, provides DataArray with 3 dimensions (time, freq, space).
            o (Port): Default output, provides DataFrame.
            o_* (Port): Dynamic outputs, provide DataFrame.

    """

    def __init__(self, bands=None, relative=False):

        """
        Args:
           bands (dict): Define the band to extract given its name and its range.
                         An output port will be created with the given names as suffix.

        """
        bands = bands or {
            "delta": [1, 4],
            "theta": [4, 8],
            "alpha": [8, 12],
            "beta": [12, 30],
        }
        self._relative = relative
        self._bands = []
        for band_name, band_range in bands.items():
            self._bands.append(
                dict(
                    port=getattr(self, "o_" + band_name),
                    slice=slice(band_range[0], band_range[1]),
                    meta={"bands": {"range": band_range, "relative": relative}},
                )
            )

    def update(self):

        # When we have not received data, there is nothing to do
        if not self.i.ready():
            return

        # At this point, we are sure that we have some data to process
        for band in self._bands:
            # 1. select the Xarray on freq axis in the range, 2. average along freq axis
            band_power = (
                self.i.data.loc[{"frequency": band["slice"]}].sum("frequency").values
            )  # todo: sum
            if self._relative:
                tot_power = self.i.data.sum("frequency").values
                tot_power[tot_power == 0.0] = 1
                band_power /= tot_power

            band["port"].data = pd.DataFrame(
                columns=self.i.data.space.values,
                index=self.i.data.time.values,
                data=band_power,
            )
            band["port"].meta = {**(self.i.meta or {}), **band["meta"]}<|MERGE_RESOLUTION|>--- conflicted
+++ resolved
@@ -69,9 +69,9 @@
         self._fs = fs
         self._nfft = nfft
         if return_onesided:
-            self._sides = "onesided"
-        else:
-            self._sides = "twosided"
+            self._sides = 'onesided'
+        else:
+            self._sides = 'twosided'
         if self._nfft is not None:
             self._set_freqs()
 
@@ -83,18 +83,14 @@
             self._nfft = self.i.data.shape[0]
             self._set_freqs()
         elif self._nfft < self.i.data.shape[0]:
-<<<<<<< HEAD
             raise ValueError("nfft must be greater than or equal to length of chunk.")
-=======
-            raise ValueError('nfft must be lower than or equal to length of chunk.')
->>>>>>> 55ead99a
         else:
             self._nfft = int(self._nfft)
 
     def _set_freqs(self):
 
         # Set freqs indexes
-        if self._sides == "onesided":
+        if self._sides == 'onesided':
             self._freqs = np.fft.rfftfreq(self._nfft, 1 / self._fs)
         else:
             self._freqs = fftpack.fftfreq(self._nfft, 1 / self._fs)
@@ -111,17 +107,15 @@
         # At this point, we are sure that we have some data to process
         self._check_nfft()
         self.o.data = self.i.data
-        if self._sides == "twosided":
+        if self._sides == 'twosided':
             func = fftpack.fft
         else:
             self.o.data = self.o.data.apply(lambda x: x.real)
             func = np.fft.rfft
         values = func(self.o.data.values.T, n=self._nfft).T
-        self.o.data = xr.DataArray(
-            np.stack([values], 0),
-            coords=[[self.o.data.index[-1]], self._freqs, self.o.data.columns],
-            dims=["time", "freq", "space"],
-        )
+        self.o.data = xr.DataArray(np.stack([values], 0),
+                                   coords=[[self.o.data.index[-1]], self._freqs, self.o.data.columns],
+                                   dims=['time', 'freq', 'space'])
 
 
 class Welch(Node):
@@ -171,7 +165,7 @@
 
     """
 
-    def __init__(self, rate=None, closed="right", **kwargs):
+    def __init__(self, rate=None, closed='right', **kwargs):
         """
             Args:
                 rate (float|None): Nominal sampling rate of the input data. If `None`, the rate will be taken from the input meta/
@@ -205,7 +199,6 @@
 
     def _check_nfft(self):
         # Check validity of nfft at first chun
-<<<<<<< HEAD
         if not all(
             i <= len(self.i.data)
             for i in [self._kwargs[k] for k in ["nfft", "nperseg", "noverlap"]]
@@ -213,10 +206,6 @@
             raise ValueError(
                 "nfft, noverlap and nperseg must be greater than or equal to length of chunk."
             )
-=======
-        if not all(i <= len(self.i.data) for i in [self._kwargs[k] for k in ['nfft', 'nperseg', 'noverlap']]):
-            raise ValueError('nfft, noverlap and nperseg must be smaller than or equal to length of chunk.')
->>>>>>> 55ead99a
         else:
             self._kwargs.update(
                 {
@@ -248,23 +237,19 @@
         self._check_nfft()
         f, Pxx = welch(x=self.i.data, fs=rate, **self._kwargs, axis=0)
 
-        if self._closed == "left":
+        if self._closed == 'left':
             time = self.i.data.index[-1]
-        elif self._closed == "center":
-
+        elif self._closed == 'center':
             def middle(a):
                 return int(np.ceil(len(a) / 2)) - 1
-
             time = self.i.data.index[middle(self.i.data)]
-        else:  # right
+        else: # right
             time = self.i.data.index[-1]
         # f is the frequency axis and Pxx the average power of shape (Nfreqs x Nchanels)
         # we reshape Pxx to fit the ('time' x 'freq' x 'space') dimensions
-        self.o.data = xr.DataArray(
-            np.stack([Pxx], 0),
-            coords=[[time], f, self.i.data.columns],
-            dims=["time", "frequency", "space"],
-        )
+        self.o.data = xr.DataArray(np.stack([Pxx], 0),
+                                   coords=[[time], f, self.i.data.columns],
+                                   dims=['time', 'frequency', 'space'])
 
 
 class Bands(Node):
@@ -288,22 +273,14 @@
                          An output port will be created with the given names as suffix.
 
         """
-        bands = bands or {
-            "delta": [1, 4],
-            "theta": [4, 8],
-            "alpha": [8, 12],
-            "beta": [12, 30],
-        }
+        bands = bands or {'delta': [1, 4], 'theta': [4, 8], 'alpha': [8, 12], 'beta': [12, 30]}
         self._relative = relative
         self._bands = []
         for band_name, band_range in bands.items():
-            self._bands.append(
-                dict(
-                    port=getattr(self, "o_" + band_name),
-                    slice=slice(band_range[0], band_range[1]),
-                    meta={"bands": {"range": band_range, "relative": relative}},
-                )
-            )
+            self._bands.append(dict(port=getattr(self, 'o_' + band_name),
+                                    slice=slice(band_range[0], band_range[1]),
+                                    meta={'bands': {'range': band_range,
+                                                    'relative': relative}}))
 
     def update(self):
 
@@ -314,17 +291,12 @@
         # At this point, we are sure that we have some data to process
         for band in self._bands:
             # 1. select the Xarray on freq axis in the range, 2. average along freq axis
-            band_power = (
-                self.i.data.loc[{"frequency": band["slice"]}].sum("frequency").values
-            )  # todo: sum
+            band_power = self.i.data.loc[{'frequency': band['slice']}].sum('frequency').values  # todo: sum
             if self._relative:
-                tot_power = self.i.data.sum("frequency").values
+                tot_power = self.i.data.sum('frequency').values
                 tot_power[tot_power == 0.0] = 1
                 band_power /= tot_power
 
-            band["port"].data = pd.DataFrame(
-                columns=self.i.data.space.values,
-                index=self.i.data.time.values,
-                data=band_power,
-            )
-            band["port"].meta = {**(self.i.meta or {}), **band["meta"]}+            band['port'].data = pd.DataFrame(columns=self.i.data.space.values, index=self.i.data.time.values,
+                                             data=band_power)
+            band['port'].meta = {**(self.i.meta or {}), **band['meta']}